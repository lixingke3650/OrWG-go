/* SPDX-License-Identifier: MIT
 *
 * Copyright (C) 2017-2020 WireGuard LLC. All Rights Reserved.
 */

package device

import (
	"runtime"
	"sync"
	"sync/atomic"
	"time"

	"golang.org/x/net/ipv4"
	"golang.org/x/net/ipv6"
	"golang.zx2c4.com/wireguard/conn"
	"golang.zx2c4.com/wireguard/ratelimiter"
	"golang.zx2c4.com/wireguard/rwcancel"
	"golang.zx2c4.com/wireguard/tun"
)

type Device struct {
	isUp     AtomicBool // device is (going) up
	isClosed AtomicBool // device is closed? (acting as guard)
	log      *Logger

	// synchronized resources (locks acquired in order)

	state struct {
		starting sync.WaitGroup
		stopping sync.WaitGroup
		sync.Mutex
		changing AtomicBool
		current  bool
	}

	net struct {
		starting sync.WaitGroup
		stopping sync.WaitGroup
		sync.RWMutex
		bind          conn.Bind // bind interface
		netlinkCancel *rwcancel.RWCancel
		port          uint16 // listening port
		fwmark        uint32 // mark value (0 = disabled)
	}

	staticIdentity struct {
		sync.RWMutex
		privateKey NoisePrivateKey
		publicKey  NoisePublicKey
	}

	peers struct {
		sync.RWMutex
		keyMap map[NoisePublicKey]*Peer
	}

	// unprotected / "self-synchronising resources"

	allowedips    AllowedIPs
	indexTable    IndexTable
	cookieChecker CookieChecker

	rate struct {
		underLoadUntil atomic.Value
		limiter        ratelimiter.Ratelimiter
	}

	pool struct {
		messageBufferPool        *sync.Pool
		messageBufferReuseChan   chan *[MaxMessageSize]byte
		inboundElementPool       *sync.Pool
		inboundElementReuseChan  chan *QueueInboundElement
		outboundElementPool      *sync.Pool
		outboundElementReuseChan chan *QueueOutboundElement
	}

	queue struct {
		encryption chan *QueueOutboundElement
		decryption chan *QueueInboundElement
		handshake  chan QueueHandshakeElement
	}

	signals struct {
		stop chan struct{}
	}

	tun struct {
		device tun.Device
		mtu    int32
	}
}

/* Converts the peer into a "zombie", which remains in the peer map,
 * but processes no packets and does not exists in the routing table.
 *
 * Must hold device.peers.Mutex
 */
func unsafeRemovePeer(device *Device, peer *Peer, key NoisePublicKey) {

	// stop routing and processing of packets

	device.allowedips.RemoveByPeer(peer)
	peer.Stop()

	// remove from peer map

	delete(device.peers.keyMap, key)
}

func deviceUpdateState(device *Device) {

	// check if state already being updated (guard)

	if device.state.changing.Swap(true) {
		return
	}

	// compare to current state of device

	device.state.Lock()

	newIsUp := device.isUp.Get()

	if newIsUp == device.state.current {
		device.state.changing.Set(false)
		device.state.Unlock()
		return
	}

	// change state of device

	switch newIsUp {
	case true:
		if err := device.BindUpdate(); err != nil {
			device.log.Error.Printf("Unable to update bind: %v\n", err)
			device.isUp.Set(false)
			break
		}
		device.peers.RLock()
		for _, peer := range device.peers.keyMap {
			peer.Start()
			if peer.persistentKeepaliveInterval > 0 {
				peer.SendKeepalive()
			}
		}
		device.peers.RUnlock()

	case false:
		device.BindClose()
		device.peers.RLock()
		for _, peer := range device.peers.keyMap {
			peer.Stop()
		}
		device.peers.RUnlock()
	}

	// update state variables

	device.state.current = newIsUp
	device.state.changing.Set(false)
	device.state.Unlock()

	// check for state change in the mean time

	deviceUpdateState(device)
}

func (device *Device) Up() {

	// closed device cannot be brought up

	if device.isClosed.Get() {
		return
	}

	device.isUp.Set(true)
	deviceUpdateState(device)
}

func (device *Device) Down() {
	device.isUp.Set(false)
	deviceUpdateState(device)
}

func (device *Device) IsUnderLoad() bool {

	// check if currently under load

	now := time.Now()
	underLoad := len(device.queue.handshake) >= UnderLoadQueueSize
	if underLoad {
		device.rate.underLoadUntil.Store(now.Add(UnderLoadAfterTime))
		return true
	}

	// check if recently under load

	until := device.rate.underLoadUntil.Load().(time.Time)
	return until.After(now)
}

func (device *Device) SetPrivateKey(sk NoisePrivateKey) error {
	// lock required resources

	device.staticIdentity.Lock()
	defer device.staticIdentity.Unlock()

	if sk.Equals(device.staticIdentity.privateKey) {
		return nil
	}

	device.peers.Lock()
	defer device.peers.Unlock()

	lockedPeers := make([]*Peer, 0, len(device.peers.keyMap))
	for _, peer := range device.peers.keyMap {
		peer.handshake.mutex.RLock()
		lockedPeers = append(lockedPeers, peer)
	}

	// remove peers with matching public keys

	publicKey := sk.publicKey()
	for key, peer := range device.peers.keyMap {
		if peer.handshake.remoteStatic.Equals(publicKey) {
			unsafeRemovePeer(device, peer, key)
		}
	}

	// update key material

	device.staticIdentity.privateKey = sk
	device.staticIdentity.publicKey = publicKey
	device.cookieChecker.Init(publicKey)

	// do static-static DH pre-computations

	expiredPeers := make([]*Peer, 0, len(device.peers.keyMap))
	for _, peer := range device.peers.keyMap {
		handshake := &peer.handshake
		handshake.precomputedStaticStatic = device.staticIdentity.privateKey.sharedSecret(handshake.remoteStatic)
		expiredPeers = append(expiredPeers, peer)
	}

	for _, peer := range lockedPeers {
		peer.handshake.mutex.RUnlock()
	}
	for _, peer := range expiredPeers {
		peer.ExpireCurrentKeypairs()
	}

	return nil
}

func NewDevice(tunDevice tun.Device, logger *Logger) *Device {
	device := new(Device)

	device.isUp.Set(false)
	device.isClosed.Set(false)

	device.log = logger

	device.tun.device = tunDevice
	mtu, err := device.tun.device.MTU()
	if err != nil {
		logger.Error.Println("Trouble determining MTU, assuming default:", err)
		mtu = DefaultMTU
	}
	device.tun.mtu = int32(mtu)

	device.peers.keyMap = make(map[NoisePublicKey]*Peer)

	device.rate.limiter.Init()
	device.rate.underLoadUntil.Store(time.Time{})

	device.indexTable.Init()
	device.allowedips.Reset()

	device.PopulatePools()

	// create queues

	device.queue.handshake = make(chan QueueHandshakeElement, QueueHandshakeSize)
	device.queue.encryption = make(chan *QueueOutboundElement, QueueOutboundSize)
	device.queue.decryption = make(chan *QueueInboundElement, QueueInboundSize)

	// prepare signals

	device.signals.stop = make(chan struct{})

	// prepare net

	device.net.port = 0
	device.net.bind = nil

	// start workers

	cpus := runtime.NumCPU()
	device.state.starting.Wait()
	device.state.stopping.Wait()
	for i := 0; i < cpus; i += 1 {
		device.state.starting.Add(3)
		device.state.stopping.Add(3)
		go device.RoutineEncryption()
		go device.RoutineDecryption()
		go device.RoutineHandshake()
	}

	device.state.starting.Add(2)
	device.state.stopping.Add(2)
	go device.RoutineReadFromTUN()
	go device.RoutineTUNEventReader()

	device.state.starting.Wait()

	return device
}

func (device *Device) LookupPeer(pk NoisePublicKey) *Peer {
	device.peers.RLock()
	defer device.peers.RUnlock()

	return device.peers.keyMap[pk]
}

func (device *Device) RemovePeer(key NoisePublicKey) {
	device.peers.Lock()
	defer device.peers.Unlock()
	// stop peer and remove from routing

	peer, ok := device.peers.keyMap[key]
	if ok {
		unsafeRemovePeer(device, peer, key)
	}
}

func (device *Device) RemoveAllPeers() {
	device.peers.Lock()
	defer device.peers.Unlock()

	for key, peer := range device.peers.keyMap {
		unsafeRemovePeer(device, peer, key)
	}

	device.peers.keyMap = make(map[NoisePublicKey]*Peer)
}

func (device *Device) FlushPacketQueues() {
	for {
		select {
		case elem, ok := <-device.queue.decryption:
			if ok {
				elem.Drop()
			}
		case elem, ok := <-device.queue.encryption:
			if ok {
				elem.Drop()
			}
		case <-device.queue.handshake:
		default:
			return
		}
	}

}

func (device *Device) Close() {
	if device.isClosed.Swap(true) {
		return
	}

	device.state.starting.Wait()

	device.log.Info.Println("Device closing")
	device.state.changing.Set(true)
	device.state.Lock()
	defer device.state.Unlock()

	device.tun.device.Close()
	device.BindClose()

	device.isUp.Set(false)

	close(device.signals.stop)
	device.state.stopping.Wait()

	device.RemoveAllPeers()

	device.FlushPacketQueues()

	device.rate.limiter.Close()

	device.state.changing.Set(false)
	device.log.Info.Println("Interface closed")
}

func (device *Device) Wait() chan struct{} {
	return device.signals.stop
}

func (device *Device) SendKeepalivesToPeersWithCurrentKeypair() {
	if device.isClosed.Get() {
		return
	}

	device.peers.RLock()
	for _, peer := range device.peers.keyMap {
		peer.keypairs.RLock()
		sendKeepalive := peer.keypairs.current != nil && !peer.keypairs.current.created.Add(RejectAfterTime).Before(time.Now())
		peer.keypairs.RUnlock()
		if sendKeepalive {
			peer.SendKeepalive()
		}
	}
	device.peers.RUnlock()
}

<<<<<<< HEAD
const WG_DEVICE_SBOX_SIZE uint16 = 256
var sbox_counter uint16 = 0

var HeaderRandomSBox = [WG_DEVICE_SBOX_SIZE]uint32{
	0x94E7, 0x8778, 0x49E0, 0xB601,
	0x6CE4, 0xF67C, 0x23C6, 0x0B28,
	0x62F7, 0xCF00, 0x05E7, 0x32A2,
	0x0BD6, 0x7106, 0x17E1, 0xC823,
	0x2A58, 0xD9E5, 0x1BC0, 0xA0CD,
	0x8291, 0x965F, 0xAE89, 0x4DA2,
	0x0544, 0x4B7E, 0x21D4, 0x831E,
	0xFAB0, 0x89E3, 0x4143, 0x84C5,
	0xB80B, 0xF1FA, 0xF98B, 0x124E,
	0x1ABA, 0xD266, 0x4DAB, 0x6AA6,
	0x81B9, 0x7EDB, 0x39A9, 0x91CC,
	0xCC87, 0x7B75, 0x43F9, 0xD2E3,
	0xF421, 0x5D72, 0x4095, 0xB7B2,
	0x8E3F, 0x5EAC, 0x86AC, 0x8495,
	0xAA81, 0xC2BD, 0x380B, 0x42A8,
	0x014B, 0x3994, 0x1C44, 0x4A4D,
	0x123F, 0x556E, 0x469F, 0xFE01,
	0x44A7, 0x1300, 0x261E, 0xD871,
	0x5083, 0xBFA4, 0xED13, 0x35EE,
	0x6502, 0x0EB7, 0xC762, 0xB261,
	0x3700, 0x577C, 0xB691, 0x2187,
	0xA6B6, 0x0095, 0x2774, 0x09C3,
	0x8312, 0xBC04, 0x531F, 0x1A82,
	0xFC51, 0x3BA4, 0xE2A6, 0x2896,
	0x2FBE, 0x5B33, 0x3EE2, 0x40A7,
	0x46B9, 0x5D11, 0x4105, 0xB597,
	0xE73C, 0x36EE, 0x5C65, 0xA586,
	0x4548, 0xC307, 0x4754, 0xC0B5,
	0xADB8, 0x95F7, 0xA473, 0x3C6A,
	0x358D, 0xB51E, 0x8DEE, 0x3E00,
	0xBB5F, 0x6DD3, 0xB9B0, 0xE0D1,
	0x852B, 0xC5C6, 0xBA40, 0x19E3,
	0x0F63, 0x4781, 0xF4E3, 0xB6AE,
	0xF18A, 0xB184, 0xADDF, 0xB707,
	0xE759, 0x15C6, 0x9FDC, 0xFA8A,
	0xF2F0, 0x9BEB, 0xDE8E, 0x7DB6,
	0xB532, 0xF03A, 0xD640, 0x4A5D,
	0x163C, 0x2C20, 0xE853, 0x8202,
	0x24E8, 0x5479, 0xAF09, 0x9FAD,
	0x8B6C, 0x8562, 0x78A7, 0xA08E,
	0x8E23, 0x8F5E, 0xC5A6, 0x1326,
	0x9A9F, 0xBE72, 0xC1BA, 0xEB5D,
	0xA52D, 0xBBF7, 0x2DE0, 0x86C7,
	0x105D, 0x4E91, 0xF4B5, 0x9EBD,
	0x95F3, 0xBF54, 0x8643, 0x1548,
	0xD583, 0x1D8A, 0x5814, 0x77F9,
	0x3984, 0x850F, 0xED67, 0xB6DE,
	0x7F97, 0x95FE, 0x666A, 0x3ED8,
	0xCDE0, 0x4F7C, 0x5E0E, 0x4805,
	0xEF10, 0x5018, 0x0FB8, 0x9353,
	0x24AF, 0x22CA, 0xA439, 0x5CA5,
	0x0F0E, 0xA21F, 0x4A2C, 0x0856,
	0xB0C2, 0x85D8, 0xAFC4, 0xF50D,
	0xDFCB, 0x97F2, 0x383F, 0xB8B8,
	0xD217, 0x1ED8, 0x0175, 0x612D,
	0x788D, 0xFC2D, 0x5415, 0x9CA8,
	0xD2EA, 0x627A, 0x79A5, 0x1764,
	0x743E, 0xB894, 0x6010, 0xC44A,
	0x661B, 0x33E6, 0x8328, 0xD65A,
	0x638D, 0xD165, 0x0CBF, 0x617F,
	0x71FA, 0xF431, 0x2702, 0x093A,
	0x5ECB, 0xD44F, 0xED94, 0x9333,
	0xEB71, 0x75B5, 0x9A4E, 0x94FD,
	0x3E43, 0xF61A, 0x1E43, 0x7980,
}

func GetRandomForHeader() (random uint32) {
	defer func() {
		sbox_counter += 1
		if (sbox_counter >= WG_DEVICE_SBOX_SIZE) {
			sbox_counter = 0;
		}
	}()

	return HeaderRandomSBox[sbox_counter]
=======
func unsafeCloseBind(device *Device) error {
	var err error
	netc := &device.net
	if netc.netlinkCancel != nil {
		netc.netlinkCancel.Cancel()
	}
	if netc.bind != nil {
		err = netc.bind.Close()
		netc.bind = nil
	}
	netc.stopping.Wait()
	return err
}

func (device *Device) Bind() conn.Bind {
	device.net.Lock()
	defer device.net.Unlock()
	return device.net.bind
}

func (device *Device) BindSetMark(mark uint32) error {

	device.net.Lock()
	defer device.net.Unlock()

	// check if modified

	if device.net.fwmark == mark {
		return nil
	}

	// update fwmark on existing bind

	device.net.fwmark = mark
	if device.isUp.Get() && device.net.bind != nil {
		if err := device.net.bind.SetMark(mark); err != nil {
			return err
		}
	}

	// clear cached source addresses

	device.peers.RLock()
	for _, peer := range device.peers.keyMap {
		peer.Lock()
		defer peer.Unlock()
		if peer.endpoint != nil {
			peer.endpoint.ClearSrc()
		}
	}
	device.peers.RUnlock()

	return nil
}

func (device *Device) BindUpdate() error {

	device.net.Lock()
	defer device.net.Unlock()

	// close existing sockets

	if err := unsafeCloseBind(device); err != nil {
		return err
	}

	// open new sockets

	if device.isUp.Get() {

		// bind to new port

		var err error
		netc := &device.net
		netc.bind, netc.port, err = conn.CreateBind(netc.port)
		if err != nil {
			netc.bind = nil
			netc.port = 0
			return err
		}
		netc.netlinkCancel, err = device.startRouteListener(netc.bind)
		if err != nil {
			netc.bind.Close()
			netc.bind = nil
			netc.port = 0
			return err
		}

		// set fwmark

		if netc.fwmark != 0 {
			err = netc.bind.SetMark(netc.fwmark)
			if err != nil {
				return err
			}
		}

		// clear cached source addresses

		device.peers.RLock()
		for _, peer := range device.peers.keyMap {
			peer.Lock()
			defer peer.Unlock()
			if peer.endpoint != nil {
				peer.endpoint.ClearSrc()
			}
		}
		device.peers.RUnlock()

		// start receiving routines

		device.net.starting.Add(2)
		device.net.stopping.Add(2)
		go device.RoutineReceiveIncoming(ipv4.Version, netc.bind)
		go device.RoutineReceiveIncoming(ipv6.Version, netc.bind)
		device.net.starting.Wait()

		device.log.Debug.Println("UDP bind has been updated")
	}

	return nil
}

func (device *Device) BindClose() error {
	device.net.Lock()
	err := unsafeCloseBind(device)
	device.net.Unlock()
	return err
>>>>>>> 2c143dce
}<|MERGE_RESOLUTION|>--- conflicted
+++ resolved
@@ -416,7 +416,6 @@
 	device.peers.RUnlock()
 }
 
-<<<<<<< HEAD
 const WG_DEVICE_SBOX_SIZE uint16 = 256
 var sbox_counter uint16 = 0
 
@@ -496,7 +495,8 @@
 	}()
 
 	return HeaderRandomSBox[sbox_counter]
-=======
+}
+
 func unsafeCloseBind(device *Device) error {
 	var err error
 	netc := &device.net
@@ -625,5 +625,4 @@
 	err := unsafeCloseBind(device)
 	device.net.Unlock()
 	return err
->>>>>>> 2c143dce
 }